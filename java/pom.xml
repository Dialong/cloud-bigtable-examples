<!--
Copyright 2016 Google Inc. All Rights Reserved.

Licensed under the Apache License, Version 2.0 (the "License");
you may not use this file except in compliance with the License.
You may obtain a copy of the License at

       http://www.apache.org/licenses/LICENSE-2.0

Unless required by applicable law or agreed to in writing, software
distributed under the License is distributed on an "AS IS" BASIS,
WITHOUT WARRANTIES OR CONDITIONS OF ANY KIND, either express or implied.
See the License for the specific language governing permissions and
limitations under the License.
-->
<project>
  <modelVersion>4.0.0</modelVersion>
  <version>1.0.0</version>

  <groupId>com.google.cloud</groupId>
  <artifactId>bigtable-samples</artifactId>
  <packaging>pom</packaging>

	<!-- Parent POM defines common plugins and properties. -->
	<parent>
		<groupId>com.google.cloud.samples</groupId>
		<artifactId>shared-configuration</artifactId>
		<version>1.0.2</version>
	</parent>

  <modules>
    <module>dataflow-coinbase</module>
    <module>dataflow-connector-examples</module>
    <module>dataflow-import-examples</module>
    <module>dataproc-wordcount</module>
    <module>gae-flexible-helloworld</module>
    <module>hello-world</module>
<<<<<<< HEAD
<!--
    <module>jetty-managed-vm</module>
 -->
    <module>dataflow-load-books</module>
=======
>>>>>>> dbf511c5
    <module>simple-cli</module>
    <module>simple-performance-test</module>
  </modules>
</project><|MERGE_RESOLUTION|>--- conflicted
+++ resolved
@@ -32,16 +32,10 @@
     <module>dataflow-coinbase</module>
     <module>dataflow-connector-examples</module>
     <module>dataflow-import-examples</module>
+    <module>dataflow-load-books</module>
     <module>dataproc-wordcount</module>
     <module>gae-flexible-helloworld</module>
     <module>hello-world</module>
-<<<<<<< HEAD
-<!--
-    <module>jetty-managed-vm</module>
- -->
-    <module>dataflow-load-books</module>
-=======
->>>>>>> dbf511c5
     <module>simple-cli</module>
     <module>simple-performance-test</module>
   </modules>
